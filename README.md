# Tableau Extensions API
[![Tableau Supported](https://img.shields.io/badge/Support%20Level-Tableau%20Supported-53bd92.svg)](https://www.tableau.com/support-levels-it-and-developer-tools)

![Image of Flex the T-Rex](./assets/flex.png)

<<<<<<< HEAD
## Docs and Example Code
This repository contains a [wiki](https://github.com/tableau/ProjectFrelard/wiki) which contains developer documentation. You are encouraged to use it and also contribute.

## Setup and Running Samples

### Pre-requisites
* You must have Node.js and npm installed. You can get these from [http://nodejs.org](http://nodejs.org).

### Setup
1. Copy the `.trex` files of the sample you wish to run to `~\Documents\My Tableau Repository (Beta)\Extensions` so they are available to Tableau.
2. Open a command prompt window to the location where you cloned this repo.
3. Run `npm install`.
4. Run `npm start`.
5. Launch Tableau and use the sample in a dashboard.

## Submissions
We would love submissions to either the Docs or Sample code! To contribute, first sign our CLA that can be found [here](https://tableau.github.io/contributing.html).  To submit a contribution, please fork the repository then submit a pull request to the `submissions` branch.

## Code Style
Our sample code follows the [Semi-Standard Style](https://github.com/Flet/semistandard).  If you add your own extension code to the Samples directory, you can run `npm run lint` to validate the style of your code.  Please run this command before submitting any pull requests for Sample code.
=======
## Why the Tableau Extensions API?

The Extensions API lets you do more without leaving Tableau. Build Tableau extensions that can interact and communicate with Tableau, and embed them directly in your workbooks. 

## Documentation and Examples

This repository contains a [wiki](https://github.com/tableau/extensions-api/wiki) which contains developer documentation. You are encouraged to use it and to contribute.

Example code can be found in the folder called [Examples/ReactJs](https://github.com/tableau/extensions-api/tree/master/Examples/ReactJs). Note: running the examples requires you to have [Node.js](http://nodejs.org) installed.

Use [Issues](https://github.com/tableau/extensions-api/issues) to log any problems or bugs you encounter in the docs or example code. 

## API Reference
After cloning this repository, open docs/index.html in a web browser.  This will provide an interactive docs site with the full API reference.

## Contributions

Code contributions and improvements by the community are welcomed!
See the LICENSE file for current open-source licensing and use information.

Before we can accept pull requests from contributors, we require a signed [Contributor License Agreement (CLA)](http://tableau.github.io/contributing.html).
>>>>>>> 42ee1db3

## Known Issues (as of June 14, 2017)
Use [Issues](https://github.com/tableau/ProjectFrelard/issues) to log any problems or bugs you encounter in the docs or sample  code. 

### Unhanded Exceptions During Interop (Qt Browser)
When invoking something from JS over to the C++ code, if there is an unhanded exception the Qt browser seems to become completely messed up and will not set up the web channel communications correctly any more until the process is restarted. This means if you get an exception which escapes, you might need to restart tableau in order to get things working again.

### Mac Missing Binaries
The binaries for Web Engine on MacOS still aren’t building correctly. This means that the Extensions API is Windows only for now :( The new binaries should be available very soon though.

### Remote Desktop
Some configurations for remote desktop seem to have issues where the browser is rendered as a black box. Most common is from a Mac to a machine running Windows 7 although we have Windows 7 machines that work and some that don't. No ideas yet on the cause.

### Chrome Debugging
While you can technically do any remote debugging you want with a recent build of Chrome, the reality is we have a slightly outdate Chromium install which has some incompatibilities in the debugging layer of things. This means stuff like eval-ing from the console won’t work properly. Fear not, you can [download a legacy build of Chrome](https://www.googleapis.com/download/storage/v1/b/chromium-browser-snapshots/o/Win%2F352221%2Fchrome-win32.zip?generation=1443839123039000&alt=media) and use it for remote debugging (simply go to http://localhost:8696). Stay tuned for more info on debugging tips.
<|MERGE_RESOLUTION|>--- conflicted
+++ resolved
@@ -3,9 +3,8 @@
 
 ![Image of Flex the T-Rex](./assets/flex.png)
 
-<<<<<<< HEAD
-## Docs and Example Code
-This repository contains a [wiki](https://github.com/tableau/ProjectFrelard/wiki) which contains developer documentation. You are encouraged to use it and also contribute.
+## Why the Tableau Extensions API?
+The Extensions API lets you do more without leaving Tableau. Build Tableau extensions that can interact and communicate with Tableau, and embed them directly in your workbooks.
 
 ## Setup and Running Samples
 
@@ -24,41 +23,12 @@
 
 ## Code Style
 Our sample code follows the [Semi-Standard Style](https://github.com/Flet/semistandard).  If you add your own extension code to the Samples directory, you can run `npm run lint` to validate the style of your code.  Please run this command before submitting any pull requests for Sample code.
-=======
-## Why the Tableau Extensions API?
-
-The Extensions API lets you do more without leaving Tableau. Build Tableau extensions that can interact and communicate with Tableau, and embed them directly in your workbooks. 
-
-## Documentation and Examples
-
-This repository contains a [wiki](https://github.com/tableau/extensions-api/wiki) which contains developer documentation. You are encouraged to use it and to contribute.
-
-Example code can be found in the folder called [Examples/ReactJs](https://github.com/tableau/extensions-api/tree/master/Examples/ReactJs). Note: running the examples requires you to have [Node.js](http://nodejs.org) installed.
-
-Use [Issues](https://github.com/tableau/extensions-api/issues) to log any problems or bugs you encounter in the docs or example code. 
-
-## API Reference
-After cloning this repository, open docs/index.html in a web browser.  This will provide an interactive docs site with the full API reference.
 
 ## Contributions
-
 Code contributions and improvements by the community are welcomed!
 See the LICENSE file for current open-source licensing and use information.
 
 Before we can accept pull requests from contributors, we require a signed [Contributor License Agreement (CLA)](http://tableau.github.io/contributing.html).
->>>>>>> 42ee1db3
 
-## Known Issues (as of June 14, 2017)
-Use [Issues](https://github.com/tableau/ProjectFrelard/issues) to log any problems or bugs you encounter in the docs or sample  code. 
-
-### Unhanded Exceptions During Interop (Qt Browser)
-When invoking something from JS over to the C++ code, if there is an unhanded exception the Qt browser seems to become completely messed up and will not set up the web channel communications correctly any more until the process is restarted. This means if you get an exception which escapes, you might need to restart tableau in order to get things working again.
-
-### Mac Missing Binaries
-The binaries for Web Engine on MacOS still aren’t building correctly. This means that the Extensions API is Windows only for now :( The new binaries should be available very soon though.
-
-### Remote Desktop
-Some configurations for remote desktop seem to have issues where the browser is rendered as a black box. Most common is from a Mac to a machine running Windows 7 although we have Windows 7 machines that work and some that don't. No ideas yet on the cause.
-
-### Chrome Debugging
-While you can technically do any remote debugging you want with a recent build of Chrome, the reality is we have a slightly outdate Chromium install which has some incompatibilities in the debugging layer of things. This means stuff like eval-ing from the console won’t work properly. Fear not, you can [download a legacy build of Chrome](https://www.googleapis.com/download/storage/v1/b/chromium-browser-snapshots/o/Win%2F352221%2Fchrome-win32.zip?generation=1443839123039000&alt=media) and use it for remote debugging (simply go to http://localhost:8696). Stay tuned for more info on debugging tips.
+## Issues
+Use [Issues](https://github.com/tableau/ProjectFrelard/issues) to log any problems or bugs you encounter in the docs or sample  code. 