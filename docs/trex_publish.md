---
title: Publish a Dashboard Extension
layout: docs
---

If you want to share the dashboard extensions you create with others you have several options. 
If the dashboard extension is running on a publicly accessible web server over HTTPS, you can distribute the manifest file (`.trex`). Dashboard authors can then add the extension to their dashboards.

**In this section**

* TOC
{:toc}

## Sharing an extension by sharing the workbook 

The easiest way to share an extension with others is to share the workbook that contains the dashboard extension. If the extension is hosted on web site that is accessible and the extension is using HTTPS protocol, viewers of the dashboard will be able see and use the extension. However, if the users do not also have access to the dashboard extension manifest file (`.trex`), they will not be able to add the extension to other dashboards or to other workbooks. 

![]({{ site.baseurl }}/assets/frelard_share_twb.png){:height="75%" width="75%"}


## Publishing a dashboard extension to Tableau Server or Tableau Online

While you don't exactly publish a dashboard extension to Tableau Server or Tableau Online, you can publish the workbook that contains an extension to Tableau Server. You can also add a dashboard extension to a dashboard on Tableau Server or Tableau Online when you are in authoring mode.

However, to run on Tableau Server or Tableau Online, your extension must:

* Be hosted on a web server that uses HTTPS (`localhost` is the exception during development). Note that hosting your extension on the same computer that is running Tableau Server is not recommended.
* Declare full data access (if the extension calls any functions that access the underlying data in the dashboard). 
* Be granted permission to run on Tableau Server or Tableau Online. 

|---- | 
|**Note** If you want to test your extension with Tableau Online and you are running an extension on `http://localhost` during development, see [Load and view localhost content on sites that use secure connections]({{site.baseurl}}/docs/trex_security.html#load-and-view-localhost-content-on-sites-that-use-secure-connections)|


 Tableau Server and Tableau Online have settings that control whether dashboard extensions are allowed to run and whether specific extensions can access the underlying data in a dashboard.


 To enable a dashboard extension on Tableau Server or Tableau Online, the server administrator or the site administrator (Tableau Online) must allow extensions for the site. The administrators can then choose to enable the default policy that allows *unknown* extensions that only request summary data to run, provided users grant the extension permission. These extensions are unknown in the sense that they have not been explicitly added to the safe list or to the blocked list on Tableau Server or Tableau Online.  

 If your extension requires access to full data (underlying data) the server or site administrator must add the URL of your extension to a safe list and must explicitly grant the extension access to full data. The server or site administrator can also configure whether users of your extension will see prompts requesting permission to run.

The following flowchart shows how the settings on Tableau Server or Tableau Online determine whether an extension is allowed or denied permission to run.

 ![alt text]({{site.baseurl}}/assets/Extensions_Safe_List_Block_List_Evaluation_2x.png "Flowchart showing the process that allows or denies an extension to run on Tableau Server or Tableau Online.")
  
 See
 [Manage Dashboard Extensions on Tableau Server](https://onlinehelp.tableau.com/current/server/en-us/dashboard_extensions_server.htm) or [Manage Dashboard Extensions on Tableau Online](https://onlinehelp.tableau.com/current/online/en-us/dashboard_extensions_server.htm) for more information.





## Publishing a dashboard extension to the Tableau Exchange

If you want to make your dashboard extension readily available to a large number of people, you can take steps to have your extension added to the [Tableau Exchange](https://exchange.tableau.com/).

Publishing your extension to the Tableau Exchange means that people will be able to discover your extension, find out what it can do, and then add the extension to their dashboards, all while working within Tableau.

In addition to the requirements for all extensions to ensure security and usability, such as:
 * Using HTTPS
 * Validating user input
 * Declaring data access requirements
 * Providing a URL that customers can use to get support for your the extension
 
 Dashboard extensions that appear in the Tableau Exchange must also:

* Follow the Design Guidelines for Dashboard Extensions (user interaction and style guidelines for user interface elements).
<<<<<<< HEAD
* Ensure that the information in the extension manifest file (`.trex`) matches the content that you will publish in the Tableau Exchange. For example, the `name`, `description` fields are used to populate the name and description fields in the Tableau Exchange.  The icon you use in the manifest should also be the icon that is used in the Tableau Exchange. You need to provide a 280x280 pixel `.png` version of the icon. 
=======
* Ensure that the information in the extension manifest file (`.trex`) matches the content that you will publish in the Tableau Exchange. For example, the `name`, `description` fields are used to populate the name and description fields in the Tableau Exchange.  The icon you use in the manifest should also be the icon that is used in the Exchange. You need to provide a 280x280 pixel `.png` version of the icon. 
>>>>>>> f89b6328

For information about getting your extension into the Tableau Exchange, see [Submitting your Extension to the Tableau Exchange]({{site.baseurl}}/docs/ux_extension_gallery.html){:target="_blank"}.

For information about designing an extension, see [Design Guidelines for Dashboard Extensions]({{site.baseurl}}/docs/ux_design.html){:target="_blank"}.

![]({{ site.baseurl }}/assets/trex_gallery.png){:height="50%" width="50%"}

## Publishing or sharing a dashboard extension on the Communities page

Another way to share your work with other developers is to add it to the [Community Portal for Dashboard Extensions]({{ site.baseurl }}/community/). You can use the portal to provide links to your source code and you can also provide a `.trex` file for users to download. To make it easier for others to use your extension, we ask that your `.trex` file specifies a link to a hosted version of your extension
See [Hosting and Contributing to the Community Portal]({{site.baseurl}}/docs/trex_contributing.html)

Submit your extension to the [Community Portal for Dashboard Extensions]({{ site.baseurl }}/community/)<|MERGE_RESOLUTION|>--- conflicted
+++ resolved
@@ -65,11 +65,8 @@
  Dashboard extensions that appear in the Tableau Exchange must also:
 
 * Follow the Design Guidelines for Dashboard Extensions (user interaction and style guidelines for user interface elements).
-<<<<<<< HEAD
-* Ensure that the information in the extension manifest file (`.trex`) matches the content that you will publish in the Tableau Exchange. For example, the `name`, `description` fields are used to populate the name and description fields in the Tableau Exchange.  The icon you use in the manifest should also be the icon that is used in the Tableau Exchange. You need to provide a 280x280 pixel `.png` version of the icon. 
-=======
+
 * Ensure that the information in the extension manifest file (`.trex`) matches the content that you will publish in the Tableau Exchange. For example, the `name`, `description` fields are used to populate the name and description fields in the Tableau Exchange.  The icon you use in the manifest should also be the icon that is used in the Exchange. You need to provide a 280x280 pixel `.png` version of the icon. 
->>>>>>> f89b6328
 
 For information about getting your extension into the Tableau Exchange, see [Submitting your Extension to the Tableau Exchange]({{site.baseurl}}/docs/ux_extension_gallery.html){:target="_blank"}.
 
