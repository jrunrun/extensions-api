--- conflicted
+++ resolved
@@ -143,11 +143,8 @@
 
 Note the following considerations:
 
-<<<<<<< HEAD
+
 - If Tableau Server is using HTTPS, your extension might not load if it is using `http://localhost`. The same situation occurs with Tableau Online. This is because it is generally not a good practice to embed an HTTP `<iframe>` inside of an HTTPS web page, and the default settings of most browsers will consider this as unsafe content. To temporarily allow the extension to run while you are testing, see [Load and view localhost content on sites that use secure connections]({{site.baseurl}}/docs/trex_debug_server.html#load-and-view-localhost-content-on-sites-that-use-secure-connections).
-=======
-- If Tableau Server is using HTTPS, your extension might not load if it is using `http://localhost`. The same situation occurs with Tableau Online. This is because it is generally not a good practice to embed an HTTP `<iframe>` inside of an HTTPS web page, and the default settings of most browsers will consider this as unsafe content. To temporarily allow the extension to run while you are testing, see [Load and view localhost content on sites that use secure connections]({{site.baseurl}}/docs/trex_security.html#oad-and-view-localhost-content-on-sites-that-use-secure-connections).
->>>>>>> a2f5e498
 
 
 - In the manifest file (`.trex`) for the extension, you must specify the DNS name `localhost` and **not** the IP address (for example, `127.0.0.1`). 
