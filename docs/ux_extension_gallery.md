--- conflicted
+++ resolved
@@ -30,10 +30,6 @@
 
 ## Exchange Card Example
 This is what an extension looks like to a user while browsing the Tableau Exchange. 
-<<<<<<< HEAD
-=======
-
->>>>>>> 32bd18a6
 
 ![exchange card example](imgs/gallery_card_example.png)
 
