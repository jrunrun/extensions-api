--- conflicted
+++ resolved
@@ -301,7 +301,6 @@
 									<p>This call has the same functionality as clicking the Refresh option on a data source in
 									Tableau.  This does not refresh an extract.</p>
 								</div>
-<<<<<<< HEAD
 								<p><strong>Note:</strong> The <code>refreshAsync()</code> method is intended to be used in scenarios where manual
 									interaction causes a need to refresh the data in the Tableau visualization. The method is not,
 									as currently designed, meant to support or emulate streaming or <em>live</em> visualizations.
@@ -309,10 +308,6 @@
 									can cause issues on Tableau Server and Tableau Online and are subject to being blocked
 								by the Tableau Online administrator.</p>
 								<p>This call does not currently support refreshing live Google Sheet data sources.</p>
-=======
-								<p><b>Note:</b> The <code>refreshAsync()</code> method is intended to be used in scenarios where manual interaction causes a need to refresh the data in the Tableau visualization. The method is not, as currently designed, meant to support or emulate streaming or live visualizations. Extensions that use the method to refresh aggressively or automatically can cause issues on Tableau Server and Tableau Online and are subject to being blocked by the Tableau Online administrator.</p>
-								<p>This call does not currently support refreshing live Google Sheet datasources.</p>
->>>>>>> ea78e799
 							</div>
 							<h4 class="tsd-returns-title">Returns <span class="tsd-signature-type">Promise</span><span class="tsd-signature-symbol">&lt;</span><span class="tsd-signature-type">void</span><span class="tsd-signature-symbol">&gt;</span></h4>
 							<p>Promise that resolves when the data source has finished refreshing.</p>
